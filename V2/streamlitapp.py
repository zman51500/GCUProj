import streamlit as st
import pandas as pd
import pickle
import fastf1
races = list(fastf1.get_event_schedule(2025,include_testing=False)['EventName'])
teams = ['Red Bull Racing', 'Alpine', 'Mercedes', 'Aston Martin', 'Ferrari',
        'Racing Bulls', 'Williams', 'Kick Sauber', 'Haas F1 Team',
        'McLaren']

drivers = {
    'McLaren': ['NOR','PIA'],
    'Ferrari': ['LEC','HAM'],
    'Mercedes': ['RUS','ANT'],
    'Red Bull Racing': ['VER','TSU'],
    'Williams': ['ALB','SAI'],
    'Kick Sauber': ['HUL', 'BOR'],
    'Racing Bulls': ['LAW','HAD'],
    'Aston Martin': ['ALO','STR'],
    'Haas': ['OCO','BEA'],
    'Alpine': ['GAS','COL']
}

<<<<<<< HEAD
with open('utils/lapprediction_model.pkl', 'rb') as f:
    model = pickle.load(f)
=======
#with open('utils/lapprediction_model.pkl', 'rb') as f:
model = pickle.load(open('utils/lapprediction_model.pkl', 'rb'))
>>>>>>> 01c44603


def predict_lap_times(strategy):
    """
    Mock prediction: base time + compound adjustment + stint penalty.
    Replace this with your real ML model.
    """
    lap_times = []
    for stint in strategy:
        start, end, compound = stint['start_lap'], stint['end_lap'], stint['compound']
        for lap in range(start, end + 1):
            base_time = 90  # base lap time in seconds
            compound_penalty = {'SOFT': 0, 'MEDIUM': 1.5, 'HARD': 3.0}[compound]
            tire_wear_penalty = (lap - start) * 0.2  # gets slower per lap
            lap_time = base_time + compound_penalty + tire_wear_penalty
            lap_times.append({'Lap': lap, 'Compound': compound, 'Predicted Lap Time (s)': round(lap_time, 2)})
    return lap_times

# --- Streamlit App ---
st.set_page_config(page_title="F1 Tire Strategy Predictor", layout="centered")

st.title("🏎️ Formula 1 Tire Strategy Lap Time Predictor")

st.sidebar.header("Race Setup")
race = st.sidebar.selectbox('Select Race',options=races)
qual = st.sidebar.number_input("Qualifying Lap Time (s)", min_value=60, max_value=120, value=90),
start = st.sidebar.number_input("Starting Position", min_value=1, max_value=20, value=1)
total_laps = st.sidebar.number_input("Total Race Laps", min_value=1, max_value=100, value=58)
num_stints = st.sidebar.slider("Number of Tire Stints", min_value=1, max_value=5, value=3)
st.sidebar.markdown("### Team and Driver Selection")
team = st.sidebar.selectbox("Select Team", options=teams)
driver = st.sidebar.selectbox("Select Driver", options=drivers[team])

st.header("🛠️ Input Tire Strategy")
st.markdown("Use the dropdown menus and lap ranges to define each tire stint.")

strategy = []
prev_end = 0
compound_options = ['SOFT', 'MEDIUM', 'HARD', 'INTERMEDIATE', 'WET']

df = pd.DataFrame(columns=['Driver', 'Team', 'Compound', 'FreshTyre', 'PitLap', 'EventName', 'EventYear',
                           'TrackStatus',
                           'LapTime_Qualifying',
                           'TyreLife', 'LapNumber', 'StartingPosition'])
lap = 1
for i in range(num_stints):
    st.subheader(f"Stint {i+1}")
    start_lap = st.number_input(f"Start Lap (Stint {i+1})", min_value=1, max_value=total_laps, value=prev_end + 1, key=f'start_{i}')
    if i+1 == num_stints:
        end = total_laps
    else:
        end = min(start_lap + 25, total_laps)
    end_lap = st.number_input(f"End Lap (Stint {i+1})", min_value=start_lap + 1, max_value=total_laps,
                               value=end, key=f'end_{i}')
    compound = st.selectbox(f"Tire Compound (Stint {i+1})", compound_options, key=f'compound_{i}')

    for i in range(1, end_lap - start_lap + 2):
        new = {
            'Driver': str(driver),
            'Team': str(team),
            'Compound': str(compound),
            'FreshTyre': True if i == 1 else False,
            'PitLap': True if i == 1 else False,
            'EventName': str(race),
            'EventYear': int(2025),
            'TrackStatus': ['1'],
            'LapTime_Qualifying': float(qual[0]),
            'TyreLife': int(i),
            'LapNumber': int(lap),
            'StartingPosition': int(start)
        }

        df = pd.concat([df,pd.DataFrame([new])], ignore_index=True)
        lap = lap + 1

    
    prev_end = lap - 1

# Validate total laps covered
last_lap = lap -1

if last_lap < total_laps:
    st.warning(f"⚠️ Total laps entered ({last_lap}) are less than race laps ({total_laps}). Add more stints.")
elif last_lap > total_laps:
    st.error(f"🚫 Stint lap range exceeds total race laps ({total_laps}). Adjust your strategy.")
else:
    # Predict Lap Times
    pred = model.predict(df)
    
    st.success("✅ Strategy accepted. Showing predicted lap times.")

    frame = df[['LapNumber','Compound', 'TyreLife']]
    frame.set_index('LapNumber', inplace=True)
    frame['Predicted Lap Time (s)'] = pred
    st.dataframe(frame, use_container_width=True)
    st.success(f'Total Time: {pred.sum():.2f} seconds')
    
    show = pd.DataFrame({
        'LapTime': pred,
    }, index=df['LapNumber'])

    st.line_chart(show)<|MERGE_RESOLUTION|>--- conflicted
+++ resolved
@@ -20,13 +20,8 @@
     'Alpine': ['GAS','COL']
 }
 
-<<<<<<< HEAD
-with open('utils/lapprediction_model.pkl', 'rb') as f:
+with open('lapprediction_model.pkl', 'rb') as f:
     model = pickle.load(f)
-=======
-#with open('utils/lapprediction_model.pkl', 'rb') as f:
-model = pickle.load(open('utils/lapprediction_model.pkl', 'rb'))
->>>>>>> 01c44603
 
 
 def predict_lap_times(strategy):
